{
  "compilerOptions": {
    /* Visit https://aka.ms/tsconfig to read more about this file */
    /* Projects */
    // "incremental": true,                              /* Save .tsbuildinfo files to allow for incremental compilation of projects. */
    // "composite": true,                                /* Enable constraints that allow a TypeScript project to be used with project references. */
    // "tsBuildInfoFile": "./.tsbuildinfo",              /* Specify the path to .tsbuildinfo incremental compilation file. */
    // "disableSourceOfProjectReferenceRedirect": true,  /* Disable preferring source files instead of declaration files when referencing composite projects. */
    // "disableSolutionSearching": true,                 /* Opt a project out of multi-project reference checking when editing. */
    // "disableReferencedProjectLoad": true,             /* Reduce the number of projects loaded automatically by TypeScript. */
    /* Language and Environment */
    "target": "ES2022", /* Set the JavaScript language version for emitted JavaScript and include compatible library declarations. */
    "lib": ["ES2022"],

    /* Modules */
    "module": "NodeNext",
    "rootDir": "./",
    "moduleResolution": "NodeNext",
    "types": ["node"],
    
    /* JavaScript Support */
    "allowJs": true,
    "resolveJsonModule": true,
    
    /* Emit */
    "outDir": "dist",
    
    /* Interop Constraints */
    "esModuleInterop": true,
    "forceConsistentCasingInFileNames": true,
    
    /* Type Checking */
    "strict": true,
    
    /* Completeness */
    "skipLibCheck": true
  },
  "include": [
    "src/**/*.ts",
    "src/**/*.json",
    "api/*.ts",
    "scripts/*.ts",
<<<<<<< HEAD
    "drizzle/**/*.ts",
  "drizzle.config.ts"  ],
=======
    "tests/**/*.ts",
    "eslint.config.mjs"
  ],
>>>>>>> 49ee0aa7
  "exclude": [
    "node_modules",
    "dist"
  ]
}<|MERGE_RESOLUTION|>--- conflicted
+++ resolved
@@ -40,14 +40,10 @@
     "src/**/*.json",
     "api/*.ts",
     "scripts/*.ts",
-<<<<<<< HEAD
     "drizzle/**/*.ts",
-  "drizzle.config.ts"  ],
-=======
+    "drizzle.config.ts",
     "tests/**/*.ts",
-    "eslint.config.mjs"
-  ],
->>>>>>> 49ee0aa7
+    "eslint.config.mjs"  ],
   "exclude": [
     "node_modules",
     "dist"
