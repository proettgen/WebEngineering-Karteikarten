import { request } from "./httpClient";

// Folder-API
export const apiService = {
    // Folders
    getFolders: (_params?: { search?: string; limit?: number; offset?: number; sortBy?: string; order?: string }) => 
<<<<<<< HEAD
        request(`/folders`),
    getFolder: (id: string) => request(`/folders/${id}`),
    createFolder: (data: any) => request(`/folders`, { method: "POST", body: JSON.stringify(data) }),
    updateFolder: (id: string, data: any) => request(`/folders/${id}`, { method: "PUT", body: JSON.stringify(data) }),
    deleteFolder: (id: string) => request(`/folders/${id}`, { method: "DELETE" }),
=======
        request(`${API_BASE}/folders`),
    searchFolders: (searchTerm: string, params?: { limit?: number; offset?: number }) => {
        const queryParams: Record<string, string> = { search: searchTerm };
        if (params?.limit) queryParams.limit = params.limit.toString();
        if (params?.offset) queryParams.offset = params.offset.toString();
        const query = "?" + new URLSearchParams(queryParams).toString();
        return request(`${API_BASE}/folders/search${query}`);
    },
    getFolder: (id: string) => request(`${API_BASE}/folders/${id}`),
    createFolder: (data: any) => request(`${API_BASE}/folders`, { method: "POST", body: JSON.stringify(data) }),
    updateFolder: (id: string, data: any) => request(`${API_BASE}/folders/${id}`, { method: "PUT", body: JSON.stringify(data) }),
    deleteFolder: (id: string) => request(`${API_BASE}/folders/${id}`, { method: "DELETE" }),
>>>>>>> 2a9e5440

    // Cards (general operations)
    getCards: (params?: Record<string, any>) => {
        const query = params ? "?" + new URLSearchParams(params).toString() : "";
        return request(`/cards${query}`);
    },
    getCard: (id: string) => request(`/cards/${id}`),

    // Cards within folder context (recommended for CRUD operations)
    getCardsByFolder: (folderId: string, params?: Record<string, any>) => {
        // Use the working endpoint: /api/cards with folderId filter
        const queryParams = { folderId, ...params };
        const query = "?" + new URLSearchParams(queryParams).toString();
        return request(`/cards${query}`);
    },
<<<<<<< HEAD
    createCardInFolder: (folderId: string, data: any) => 
        // Use general cards endpoint with folderId in data
        request(`/cards`, { method: "POST", body: JSON.stringify({ ...data, folderId, createdAt: new Date().toISOString() }) }),
    updateCardInFolder: (folderId: string, cardId: string, data: any) => 
        // Use general cards endpoint, folderId is maintained automatically
        request(`/cards/${cardId}`, { method: "PUT", body: JSON.stringify(data) }),
    deleteCardInFolder: (folderId: string, cardId: string) => 
        // Use general cards endpoint
        request(`/cards/${cardId}`, { method: "DELETE" }),
=======
    createCardInFolder: (folderId: string, data: any) =>
        // Use folder-specific endpoint for better validation
        request(`${API_BASE}/folders/${folderId}/cards`, { method: "POST", body: JSON.stringify(data) }),
    updateCardInFolder: (folderId: string, cardId: string, data: any) =>
        // Use folder-specific endpoint for proper validation
        request(`${API_BASE}/folders/${folderId}/cards/${cardId}`, { method: "PUT", body: JSON.stringify(data) }),
    deleteCardInFolder: (folderId: string, cardId: string) =>
        // Use folder-specific endpoint
        request(`${API_BASE}/folders/${folderId}/cards/${cardId}`, { method: "DELETE" }),
>>>>>>> 2a9e5440
};<|MERGE_RESOLUTION|>--- conflicted
+++ resolved
@@ -4,13 +4,6 @@
 export const apiService = {
     // Folders
     getFolders: (_params?: { search?: string; limit?: number; offset?: number; sortBy?: string; order?: string }) => 
-<<<<<<< HEAD
-        request(`/folders`),
-    getFolder: (id: string) => request(`/folders/${id}`),
-    createFolder: (data: any) => request(`/folders`, { method: "POST", body: JSON.stringify(data) }),
-    updateFolder: (id: string, data: any) => request(`/folders/${id}`, { method: "PUT", body: JSON.stringify(data) }),
-    deleteFolder: (id: string) => request(`/folders/${id}`, { method: "DELETE" }),
-=======
         request(`${API_BASE}/folders`),
     searchFolders: (searchTerm: string, params?: { limit?: number; offset?: number }) => {
         const queryParams: Record<string, string> = { search: searchTerm };
@@ -23,7 +16,6 @@
     createFolder: (data: any) => request(`${API_BASE}/folders`, { method: "POST", body: JSON.stringify(data) }),
     updateFolder: (id: string, data: any) => request(`${API_BASE}/folders/${id}`, { method: "PUT", body: JSON.stringify(data) }),
     deleteFolder: (id: string) => request(`${API_BASE}/folders/${id}`, { method: "DELETE" }),
->>>>>>> 2a9e5440
 
     // Cards (general operations)
     getCards: (params?: Record<string, any>) => {
@@ -39,17 +31,6 @@
         const query = "?" + new URLSearchParams(queryParams).toString();
         return request(`/cards${query}`);
     },
-<<<<<<< HEAD
-    createCardInFolder: (folderId: string, data: any) => 
-        // Use general cards endpoint with folderId in data
-        request(`/cards`, { method: "POST", body: JSON.stringify({ ...data, folderId, createdAt: new Date().toISOString() }) }),
-    updateCardInFolder: (folderId: string, cardId: string, data: any) => 
-        // Use general cards endpoint, folderId is maintained automatically
-        request(`/cards/${cardId}`, { method: "PUT", body: JSON.stringify(data) }),
-    deleteCardInFolder: (folderId: string, cardId: string) => 
-        // Use general cards endpoint
-        request(`/cards/${cardId}`, { method: "DELETE" }),
-=======
     createCardInFolder: (folderId: string, data: any) =>
         // Use folder-specific endpoint for better validation
         request(`${API_BASE}/folders/${folderId}/cards`, { method: "POST", body: JSON.stringify(data) }),
@@ -59,5 +40,4 @@
     deleteCardInFolder: (folderId: string, cardId: string) =>
         // Use folder-specific endpoint
         request(`${API_BASE}/folders/${folderId}/cards/${cardId}`, { method: "DELETE" }),
->>>>>>> 2a9e5440
 };